/**
 * Copyright Soramitsu Co., 2021-2023
 * Copyright Quadrivium Co., 2023
 * All Rights Reserved
 * SPDX-License-Identifier: Apache-2.0
 */

#pragma once

#include <algorithm>
#include <chrono>
#include <cstring>
#include <string_view>

#include <fmt/format.h>
#include <fmt/ostream.h>

#include <soralog/common.hpp>
#include <soralog/level.hpp>
#include <soralog/sink.hpp>
#include <soralog/util.hpp>

namespace soralog {

  /**
   * @class Event
   * Data of logging event
   */
  // NOLINTNEXTLINE(cppcoreguidelines-pro-type-member-init,hicpp-member-init)
  class Event final {
   public:
    // NOLINTNEXTLINE(cppcoreguidelines-pro-type-member-init,hicpp-member-init)
    Event() = default;
    Event(Event &&) noexcept = delete;
    Event(const Event &) = delete;
    ~Event() = default;
    Event &operator=(Event &&) noexcept = delete;
    Event &operator=(Event const &) = delete;

    /**
     * @param name of logger
     * @param level of event
     * @param format and @param args defines message of event
     */
    template <typename ThreadInfoType, typename Format, typename... Args>
    // NOLINTNEXTLINE(cppcoreguidelines-pro-type-member-init,hicpp-member-init)
    Event(std::string_view name, ThreadInfoType thread_info_type, Level level,
          const Format &format, size_t max_message_length, const Args &...args)
        : timestamp_(std::chrono::system_clock::now()), level_(level) {
      switch (thread_info_type) {
        case ThreadInfoType::NAME:
          util::getThreadName(thread_name_);
          thread_name_size_ = ::strnlen(thread_name_.data(), 15);
          [[fallthrough]];
        case ThreadInfoType::ID:
          thread_number_ = util::getThreadNumber();
          [[fallthrough]];
        default:
          break;
      }

      struct {
        using iterator_category = std::random_access_iterator_tag;
        using value_type = char;
        using reference = value_type &;
        using pointer = value_type *;
        using difference_type = ptrdiff_t;

        value_type *pos;

        value_type &operator*() const {
          return *pos;
        }
        constexpr auto &operator++() {
          ++pos;
          return *this;
        }
        constexpr auto operator++(int) {
          auto origin = *this;
          ++pos;
          return origin;
        }
      } it{message_data_};

<<<<<<< HEAD
      try {
        message_size_ =
            ::fmt::vformat_to_n(
                it, max_message_length,
                ::fmt::detail_exported::compile_string_to_view<char>(format),
                ::fmt::make_format_args(args...))
                .size;
      } catch (const std::exception &exception) {
        message_size_ = fmt::format_to_n(it, max_message_length,
                                         "Format error: {}; Format: {}",
                                         exception.what(), format)
                            .size;
        name = "Soralog";
        level_ = Level::ERROR;
=======
      if constexpr (sizeof...(args) == 0) {
        message_size_ = std::min(max_message_length, format.size());
        std::copy_n(format.begin(), message_size_, it);
      } else {
        try {
          message_size_ =
              fmt::format_to_n(it, max_message_length, format, args...).size;
        } catch (const std::exception &exception) {
          message_size_ = fmt::format_to_n(it, max_message_length,
                                           "Format error: {}; Format: {}",
                                           exception.what(), format)
                              .size;
          name = "Soralog";
          level_ = Level::ERROR;
        }
>>>>>>> d8788659
      }

      message_size_ = std::min(max_message_length, message_size_);
      name_size_ = std::min(name.size(), name_.size());
      std::copy_n(name.begin(), name_size_, name_.begin());
    }

    /**
     * @returns time when event is happened
     */
    std::chrono::system_clock::time_point timestamp() const noexcept {
      return timestamp_;
    };

    /**
     * @returns number of thread which the event was created in
     */
    size_t thread_number() const noexcept {
      return thread_number_;
    }

    /**
     * @returns name of thread which the event was created in
     */
    std::string_view thread_name() const noexcept {
      return {thread_name_.data(), thread_name_size_};
    }

    /**
     * @returns name of logger through which the event was created
     */
    std::string_view name() const noexcept {
      return {name_.data(), name_size_};
    }

    /**
     * @returns level of event
     */
    Level level() const noexcept {
      return level_;
    }

    /**
     * @returns message of event
     */
    std::string_view message() const noexcept {
      return {message_data_, message_size_};
    }

   private:
    std::chrono::system_clock::time_point timestamp_;
    size_t thread_number_ = 0;
    std::array<char, 16> thread_name_;
    size_t thread_name_size_ = 0;
    std::array<char, 32> name_;
    size_t name_size_;
    Level level_ = Level::OFF;
    // NOLINTNEXTLINE(cppcoreguidelines-pro-type-reinterpret-cast,cppcoreguidelines-pro-bounds-pointer-arithmetic)
    char *const message_data_ = reinterpret_cast<char *>(this) + sizeof(*this);
    size_t message_size_;
  };
}  // namespace soralog<|MERGE_RESOLUTION|>--- conflicted
+++ resolved
@@ -82,7 +82,6 @@
         }
       } it{message_data_};
 
-<<<<<<< HEAD
       try {
         message_size_ =
             ::fmt::vformat_to_n(
@@ -97,23 +96,6 @@
                             .size;
         name = "Soralog";
         level_ = Level::ERROR;
-=======
-      if constexpr (sizeof...(args) == 0) {
-        message_size_ = std::min(max_message_length, format.size());
-        std::copy_n(format.begin(), message_size_, it);
-      } else {
-        try {
-          message_size_ =
-              fmt::format_to_n(it, max_message_length, format, args...).size;
-        } catch (const std::exception &exception) {
-          message_size_ = fmt::format_to_n(it, max_message_length,
-                                           "Format error: {}; Format: {}",
-                                           exception.what(), format)
-                              .size;
-          name = "Soralog";
-          level_ = Level::ERROR;
-        }
->>>>>>> d8788659
       }
 
       message_size_ = std::min(max_message_length, message_size_);
