/**
 * Copyright Soramitsu Co., Ltd. All Rights Reserved.
 * SPDX-License-Identifier: Apache-2.0
 */

#pragma once

#include <algorithm>
#include <chrono>
#include <cstring>
#include <string_view>

#include <fmt/format.h>
#include <fmt/ostream.h>

#include <soralog/common.hpp>
#include <soralog/level.hpp>
#include <soralog/sink.hpp>
#include <soralog/util.hpp>

namespace soralog {

  /**
   * @class Event
   * Data of logging event
   */
  // NOLINTNEXTLINE(cppcoreguidelines-pro-type-member-init,hicpp-member-init)
  class Event final {
   public:
    // NOLINTNEXTLINE(cppcoreguidelines-pro-type-member-init,hicpp-member-init)
    Event() = default;
    Event(Event &&) noexcept = delete;
    Event(const Event &) = delete;
    ~Event() = default;
    Event &operator=(Event &&) noexcept = delete;
    Event &operator=(Event const &) = delete;

    /**
     * @param name of logger
     * @param level of event
     * @param format and @param args defines message of event
     */
    template <typename ThreadInfoType, typename Format, typename... Args>
    // NOLINTNEXTLINE(cppcoreguidelines-pro-type-member-init,hicpp-member-init)
    Event(std::string_view name, ThreadInfoType thread_info_type, Level level,
          const Format &format, size_t max_message_length, const Args &...args)
        : timestamp_(std::chrono::system_clock::now()), level_(level) {
      switch (thread_info_type) {
        case ThreadInfoType::NAME:
          util::getThreadName(thread_name_);
          thread_name_size_ = ::strnlen(thread_name_.data(), 15);
          [[fallthrough]];
        case ThreadInfoType::ID:
          thread_number_ = util::getThreadNumber();
          [[fallthrough]];
        default:
          break;
      }

      struct {
        using iterator_category = std::random_access_iterator_tag;
        using value_type = char;
        using reference = value_type &;
        using pointer = value_type *;
        using difference_type = ptrdiff_t;

        value_type *pos;

        value_type &operator*() const {
          return *pos;
        }
        constexpr auto &operator++() {
          ++pos;
          return *this;
        }
        constexpr auto operator++(int) {
          auto origin = *this;
          ++pos;
          return origin;
        }
      } it{message_data_};

<<<<<<< HEAD
      try {
        message_size_ =
            fmt::format_to_n(it, max_message_length, format, args...).size;
      } catch (const std::exception &exception) {
        message_size_ = fmt::format_to_n(it, max_message_length,
                                         "Format error: {}; Format: {}",
                                         exception.what(), format)
                            .size;
        name = "Soralog";
        level_ = Level::ERROR;
=======
      if constexpr (sizeof...(args) == 0) {
        message_size_ = std::min(max_message_length, format.size());
        std::copy_n(format.begin(), message_size_, it);
      } else {
        try {
          message_size_ =
              fmt::format_to_n(it, max_message_length, format, args...).size;
        } catch (const std::exception &exception) {
          message_size_ = fmt::format_to_n(it, max_message_length,
                                           "Format error: {}; Format: {}",
                                           exception.what(), format)
                              .size;
          name = "Soralog";
          level_ = Level::ERROR;
        }
>>>>>>> a0429cd3
      }

      message_size_ = std::min(max_message_length, message_size_);
      name_size_ = std::min(name.size(), name_.size());
      std::copy_n(name.begin(), name_size_, name_.begin());
    }

    /**
     * @returns time when event is happened
     */
    std::chrono::system_clock::time_point timestamp() const noexcept {
      return timestamp_;
    };

    /**
     * @returns number of thread which the event was created in
     */
    size_t thread_number() const noexcept {
      return thread_number_;
    }

    /**
     * @returns name of thread which the event was created in
     */
    std::string_view thread_name() const noexcept {
      return {thread_name_.data(), thread_name_size_};
    }

    /**
     * @returns name of logger through which the event was created
     */
    std::string_view name() const noexcept {
      return {name_.data(), name_size_};
    }

    /**
     * @returns level of event
     */
    Level level() const noexcept {
      return level_;
    }

    /**
     * @returns message of event
     */
    std::string_view message() const noexcept {
      return {message_data_, message_size_};
    }

   private:
    std::chrono::system_clock::time_point timestamp_;
    size_t thread_number_ = 0;
    std::array<char, 16> thread_name_;
    size_t thread_name_size_ = 0;
    std::array<char, 32> name_;
    size_t name_size_;
    Level level_ = Level::OFF;
    // NOLINTNEXTLINE(cppcoreguidelines-pro-type-reinterpret-cast,cppcoreguidelines-pro-bounds-pointer-arithmetic)
    char *const message_data_ = reinterpret_cast<char *>(this) + sizeof(*this);
    size_t message_size_;
  };
}  // namespace soralog<|MERGE_RESOLUTION|>--- conflicted
+++ resolved
@@ -80,18 +80,6 @@
         }
       } it{message_data_};
 
-<<<<<<< HEAD
-      try {
-        message_size_ =
-            fmt::format_to_n(it, max_message_length, format, args...).size;
-      } catch (const std::exception &exception) {
-        message_size_ = fmt::format_to_n(it, max_message_length,
-                                         "Format error: {}; Format: {}",
-                                         exception.what(), format)
-                            .size;
-        name = "Soralog";
-        level_ = Level::ERROR;
-=======
       if constexpr (sizeof...(args) == 0) {
         message_size_ = std::min(max_message_length, format.size());
         std::copy_n(format.begin(), message_size_, it);
@@ -107,7 +95,6 @@
           name = "Soralog";
           level_ = Level::ERROR;
         }
->>>>>>> a0429cd3
       }
 
       message_size_ = std::min(max_message_length, message_size_);
