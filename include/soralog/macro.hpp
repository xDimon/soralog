--- conflicted
+++ resolved
@@ -75,43 +75,17 @@
 #define _SL_LOG(LOG, LVL, FMT, ...)    \
   soralog::macro::proxy((LOG), (LVL), \
                         (FMT)_SL_WRAP(Z _SL_WRAP_ARGS(__VA_ARGS__)))
-<<<<<<< HEAD
-
-#ifndef NDEBUG
-#define SL_TRACE(LOG, FMT, ...) \
-  SL_LOG((LOG), soralog::Level::TRACE, (FMT), ##__VA_ARGS__, Z)
-=======
-
 #define SL_LOG(LOG, LVL, FMT, ...)    \
   _SL_LOG((LOG), (LVL), (FMT), ##__VA_ARGS__, Z)
 
 #ifndef NDEBUG
 #define SL_TRACE(LOG, FMT, ...) \
   _SL_LOG((LOG), soralog::Level::TRACE, (FMT), ##__VA_ARGS__, Z)
->>>>>>> a716a84b
 #else
 #define SL_TRACE(LOG, FMT, ...)
 #endif
 
 #define SL_DEBUG(LOG, FMT, ...) \
-<<<<<<< HEAD
-  SL_LOG((LOG), soralog::Level::DEBUG, (FMT), ##__VA_ARGS__, Z)
-
-#define SL_VERBOSE(LOG, FMT, ...) \
-  SL_LOG((LOG), soralog::Level::VERBOSE, (FMT), ##__VA_ARGS__, Z)
-
-#define SL_INFO(LOG, FMT, ...) \
-  SL_LOG((LOG), soralog::Level::INFO, (FMT), ##__VA_ARGS__, Z)
-
-#define SL_WARN(LOG, FMT, ...) \
-  SL_LOG((LOG), soralog::Level::WARN, (FMT), ##__VA_ARGS__, Z)
-
-#define SL_ERROR(LOG, FMT, ...) \
-  SL_LOG((LOG), soralog::Level::ERROR, (FMT), ##__VA_ARGS__, Z)
-
-#define SL_CRITICAL(LOG, FMT, ...) \
-  SL_LOG((LOG), soralog::Level::CRITICAL, (FMT), ##__VA_ARGS__, Z)
-=======
   _SL_LOG((LOG), soralog::Level::DEBUG, (FMT), ##__VA_ARGS__, Z)
 
 #define SL_VERBOSE(LOG, FMT, ...) \
@@ -128,6 +102,5 @@
 
 #define SL_CRITICAL(LOG, FMT, ...) \
   _SL_LOG((LOG), soralog::Level::CRITICAL, (FMT), ##__VA_ARGS__, Z)
->>>>>>> a716a84b
 
 #endif  // SORALOG_MACROS